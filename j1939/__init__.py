"""
SAE J1939 vehicle bus standard.

SAE J1939 defines a higher layer protocol on CAN.
It implements a more sophisticated addressing scheme
and extends the maximum packet size above 8 bytes.

http://en.wikipedia.org/wiki/J1939
"""

import threading
import logging
import pprint


try:
    from queue import Queue, Empty
except ImportError:
    from Queue import Queue, Empty

import time
import copy

# By this stage the can.rc should have been set up
from can import Message
from can.interfaces.interface import Bus as RawCanBus
from can.notifier import Notifier as canNotifier
from can.bus import BusABC

# Import our new message type
from j1939.pdu import PDU
from j1939.pgn import PGN
from j1939.constants import *
from j1939.notifier import Notifier
from j1939.node import Node
from j1939.nodename import NodeName
from j1939.arbitrationid import ArbitrationID


logger = logging.getLogger(__name__)
#logger.setLevel(logging.DEBUG)



class Bus(BusABC):

    """
    A CAN Bus that implements the J1939 Protocol.

    :param list j1939_filters:
        a list of dictionaries that specify filters that messages must
        match to be received by this Bus. Messages can match any of the
        filters.

        Options are:

        * :pgn: An integer PGN to show
    """

    channel_info = "j1939 bus"

    def __init__(self, pdu_type=PDU, broadcast=True, *args, **kwargs):
        logger.debug("Creating a new j1939 bus")

        #self.rx_can_message_queue = Queue()
        self.queue = Queue()
        self.node_queue_list = [] # Start with nothing


        super(Bus, self).__init__()
        self._pdu_type = pdu_type
        self.timeout=1
        self._long_message_throttler = threading.Thread(target=self._throttler_function)
        #self._long_message_throttler.daemon = True

        self._incomplete_received_pdus = {}
        self._incomplete_received_pdu_lengths = {}
        self._incomplete_transmitted_pdus = {}
        self._long_message_segment_queue = Queue(0)

        if broadcast:
            self.node_queue_list = [(None,  self)]  # Start with default logger Queue
                                                    # which will receive everything

        # Convert J1939 filters into Raw Can filters

        if 'j1939_filters' in kwargs and kwargs['j1939_filters'] is not None:
            filters = kwargs.pop('j1939_filters')
            logger.debug("Got filters: {}".format(filters))
            can_filters = []
            for filt in filters:
                can_id, can_mask = 0, 0
                if 'pgn' in filt:
                    can_id = filt['pgn'] << 8
                    # The pgn needs to be left shifted by 8 to ignore the CAN_ID's source address
                    # Look at most significant 4 bits to determine destination specific
                    if can_id & 0xF00000 == 0xF00000:
                        logging.info("PDU2 (broadcast message)")
                        can_mask = 0xFFFF00
                    else:
                        logging.info("PDU1 (p2p)")
                        can_mask = 0xFF0000
                if 'source' in filt:
                    # filter by source
                    can_mask |= 0xFF
                    can_id |= filt['source']
                    logger.info("added source", filt)

                logger.info("Adding CAN ID filter: {:0x}:{:0x}".format(can_id, can_mask))
                can_filters.append({"can_id": can_id, "can_mask": can_mask})
            kwargs['can_filters'] = can_filters

        if 'timeout' in kwargs and kwargs['timeout'] is not None:
            if isinstance(kwargs['timeout'], (int, float)):
                self.timeout=kwargs['timeout']
            else:
                raise ValueError("Bad timeout type")

        logger.debug("Creating a new can bus")
        self.can_bus = RawCanBus(*args, **kwargs)
        self.can_notifier = canNotifier(self.can_bus, [self.notification], timeout=self.timeout)
        ###########self.j1939_notifier = Notifier(self, [])

        self._long_message_throttler.start()

    def notification(self, inboundMessage):
        #self.rx_can_message_queue.put(inboundMessage)

        if isinstance(inboundMessage, Message):
            logger.info('\n\nnotification: Got a Message from CAN: %s' % inboundMessage)
            if inboundMessage.id_type:
                # Extended ID
                # Only J1939 messages (i.e. 29-bit IDs) should go further than this point.
                # Non-J1939 systems can co-exist with J1939 systems, but J1939 doesn't care
                # about the content of their messages.
                logger.info('notification: Message is j1939 msg')

                #
                # Need to determine if it's a broadcase message or
                # limit to listening nodes only
                #
                arbitration_id = ArbitrationID()
                arbitration_id.can_id = inboundMessage.arbitration_id
                logger.debug('notification: ArbitrationID = %s' % (arbitration_id))

<<<<<<< HEAD
                # redirect the AC stuff to the node processors. the rest can go
                # to the main queue.
=======
>>>>>>> fa28702d
                for (node, l_notifier) in self.node_queue_list:
                    logger.info("notification: node=%s" % (node))
                    logger.info("              notifier=%s" % (l_notifier))
                    logger.info("              arbitration_id.pgn=%s" % (arbitration_id.pgn))
                    logger.info("              destination_address=%s" % (arbitration_id.destination_address))

                    # redirect the AC stuff to the node processors. the rest can go
                    # to the main queue.
                    if node and (arbitration_id.pgn in [PGN_AC_ADDRESS_CLAIMED, PGN_AC_COMMANDED_ADDRESS, PGN_REQUEST_FOR_PGN]):
                        logger.info("notification: sending to notifier queue")
                        # send the PDU to the node processor.
                        l_notifier.queue.put(inboundMessage)

                    # if node has the destination address, do something with the PDU
                    #
                    elif node and (arbitration_id.destination_address in node.address_list):
                        logger.info("notification: sending to general queue")
                        rx_pdu = self._process_incoming_message(inboundMessage)
                        self.queue.put(rx_pdu)

                    elif node and (arbitration_id.destination_address == None):
                        logger.info("notification: sending broadcast to general queue")
                        rx_pdu = self._process_incoming_message(inboundMessage)
                        self.queue.put(rx_pdu)

                    elif node==None:
                        # always send the message to the logging queue
                        logger.info("notification: sending to general queue")
                        rx_pdu = self._process_incoming_message(inboundMessage)
                        self.queue.put(rx_pdu)

                    else:
                        logger.info("notification: pdu dropped: %s\n\n" % inboundMessage)

            else:
                logger.info("Received non J1939 message (ignoring)")

    def connect(self, node):
        """
        Attach a listening node (with a dest address) to the J1939 bus
        """
        logger.debug("connect: type(node)=%s, node=%s" % (type(node), node))
        if not isinstance(node, Node):
            raise ValueError("bad parameter for node, must be a J1939 node object")

        notifier = Notifier(Queue(), node.on_message_received, timeout=None)
        self.node_queue_list.append((node, notifier))


    def recv(self, timeout=None):
        #logger.debug("Waiting for new message")
        #logger.debug("Timeout is {}".format(timeout))
        try:
            #m = self.rx_can_message_queue.get(timeout=timeout)
            rx_pdu = self.queue.get(timeout=timeout)
            return rx_pdu
        except Empty:
            return None

        # TODO: Decide what to do with CAN errors
        if None and m.is_error_frame:
            logger.warning("Appears we got an error frame!")

            rx_error = CANError(timestamp=m.timestamp)
            if rx_error is not None:
                 logger.info('Sending error "%s" to registered listeners.' % rx_error)
                 for listener in self.listeners:
                     if hasattr(listener, 'on_error_received'):
                         listener.on_error_received(rx_error)



    def send(self, msg):
        logger.info("j1939.send: msg=%s" % msg)
        messages = []
        if len(msg.data) > 8:
            logger.info("j1939.send: message is > than 8 bytes")
            # Making a copy of the PDU so that the original
            # is not altered by the data padding.
            pdu = copy.deepcopy(msg)
            pdu.data = bytearray(pdu.data)

            pdu_length_lsb, pdu_length_msb = divmod(len(pdu.data), 256)

            while len(pdu.data) % 7 != 0:
                pdu.data += b'\xFF'

            for i, segment in enumerate(pdu.data_segments(segment_length=7)):
                arbitration_id = copy.deepcopy(pdu.arbitration_id)
                arbitration_id.pgn.value = PGN_TP_DATA_TRANSFER
                if pdu.arbitration_id.pgn.is_destination_specific and \
                   pdu.arbitration_id.destination_address != DESTINATION_ADDRESS_GLOBAL:
                    arbitration_id.pgn.pdu_specific = pdu.arbitration_id.pgn.pdu_specific
                else:
                    arbitration_id.pgn.pdu_specific = DESTINATION_ADDRESS_GLOBAL

                message = Message(arbitration_id=arbitration_id.can_id,
                                  extended_id=True,
                                  dlc=(len(segment) + 1),
                                  data=(bytearray([i + 1]) + segment))
                messages.append(message)

            if pdu.arbitration_id.pgn.is_destination_specific and \
               pdu.arbitration_id.destination_address != DESTINATION_ADDRESS_GLOBAL:
                destination_address = pdu.arbitration_id.pgn.pdu_specific
                if pdu.arbitration_id.source_address in self._incomplete_transmitted_pdus:
                    if destination_address in self._incomplete_transmitted_pdus[pdu.arbitration_id.source_address]:
                        logger.warning("Duplicate transmission of PDU:\n{}".format(pdu))
                else:
                    self._incomplete_transmitted_pdus[pdu.arbitration_id.source_address] = {}
                self._incomplete_transmitted_pdus[pdu.arbitration_id.source_address][destination_address] = messages
            else:
                destination_address = DESTINATION_ADDRESS_GLOBAL

            logger.warning("rts arbitration id: src=%s, dest=%s" % (pdu.source, pdu.arbitration_id.destination_address))
            rts_arbitration_id = ArbitrationID(source_address=pdu.source, destination_address=pdu.arbitration_id.destination_address)
            rts_arbitration_id.pgn.value = PGN_TP_CONNECTION_MANAGEMENT
            rts_arbitration_id.pgn.pdu_specific = pdu.arbitration_id.pgn.pdu_specific

            temp_pgn = copy.deepcopy(pdu.arbitration_id.pgn)
            if temp_pgn.is_destination_specific:
                temp_pgn.value -= temp_pgn.pdu_specific

            pgn_msb = ((temp_pgn.value & 0xFF0000) >> 16)
            pgn_middle = ((temp_pgn.value & 0x00FF00) >> 8)
            pgn_lsb = (temp_pgn.value & 0x0000FF)

            if pdu.arbitration_id.pgn.is_destination_specific and \
               pdu.arbitration_id.destination_address != DESTINATION_ADDRESS_GLOBAL:
                # send request to send
                rts_msg = Message(extended_id=True,
                                  arbitration_id=rts_arbitration_id.can_id,
                                  data=[CM_MSG_TYPE_RTS,
                                        pdu_length_msb,
                                        pdu_length_lsb,
                                        len(messages),
                                        0xFF,
                                        pgn_lsb,
                                        pgn_middle,
                                        pgn_msb],
                                  dlc=8)
                self.can_bus.send(rts_msg)
            else:
                rts_arbitration_id.pgn.pdu_specific = DESTINATION_ADDRESS_GLOBAL
                bam_msg = Message(extended_id=True,
                                  arbitration_id=rts_arbitration_id.can_id,
                                  data=[CM_MSG_TYPE_BAM,
                                        pdu_length_msb,
                                        pdu_length_lsb, len(messages),
                                        0xFF,
                                        pgn_lsb,
                                        pgn_middle,
                                        pgn_msb],
                                  dlc=8)
                # send BAM
                self.can_bus.send(bam_msg)

                for message in messages:
                    # send data messages - no flow control, so no need to wait
                    # for receiving devices to acknowledge
                    self._long_message_segment_queue.put_nowait(message)
        else:
<<<<<<< HEAD
            logger.info("j1939.send: smaller than 8 bytes: \n %s" % msg)
            logger.info("j1939.send: arbitration_id=%s" % msg.arbitration_id)
            logger.info("j1939.send: arbitration_id.can_id=0x%08x" % msg.arbitration_id.can_id)
            logger.info("j1939.send: extended_id=%s" % True)
            logger.info("j1939.send: dlc=%s" % len(msg.data))
            logger.info("j1939.send: data=%s" % msg.data)
=======
            msg.display_radix = 'hex'
            logger.info("j1939.send: calling can_bus_send: j1939-msg: %s" % (msg))
            logger.info("j1939.send: calling can_bus_send: can_id %x" % (msg.arbitration_id.can_id))
>>>>>>> fa28702d
            can_message = Message(arbitration_id=msg.arbitration_id.can_id,
                                  extended_id=True,
                                  dlc=len(msg.data),
                                  data=msg.data)

            logger.info("j1939.send: calling can_bus_send: can-msg: %s" % can_message)
            self.can_bus.send(can_message)


    def shutdown(self):
        self.can_notifier.running.clear()
        self.can_bus.shutdown()
        #self.j1939_notifier.running.clear()
        super(Bus, self).shutdown()

    def _process_incoming_message(self, msg):
        logger.debug("Processing incoming message: \n    %s" % (msg))
        arbitration_id = ArbitrationID()
        arbitration_id.can_id = msg.arbitration_id
        if arbitration_id.pgn.is_destination_specific:
            arbitration_id.pgn.value -= arbitration_id.pgn.pdu_specific
        pdu = self._pdu_type(timestamp=msg.timestamp, data=msg.data, info_strings=[])
        pdu.arbitration_id.can_id = msg.arbitration_id
        pdu.info_strings = []
        logging.debug(pdu)

        if arbitration_id.pgn.value == PGN_TP_CONNECTION_MANAGEMENT:
            logger.debug("PGN_TP_CONNECTION_MANAGEMENT")
            retval = self._connection_management_handler(pdu)
        elif arbitration_id.pgn.value == PGN_TP_DATA_TRANSFER:
            logger.debug("PGN_TP_DATA_TRANSFER")
            retval = self._data_transfer_handler(pdu)
        else:
            logger.debug("PGN_PDU")
            retval = pdu

        logger.debug("\n")
        logging.debug("_process_incoming_message: returning %s" % (retval))
        return retval

    def _connection_management_handler(self, msg):
        logger.debug("_connection_management_handler: %s" % (msg))
        if len(msg.data) == 0:
            msg.info_strings.append("Invalid connection management message - no data bytes")
            return msg
        cmd = msg.data[0]
        retval = None

        if cmd == CM_MSG_TYPE_RTS:
            retval = self._process_rts(msg)
        elif cmd == CM_MSG_TYPE_CTS:
            retval = self._process_cts(msg)
        elif cmd == CM_MSG_TYPE_EOM_ACK:
            retval = self._process_eom_ack(msg)
        elif cmd == CM_MSG_TYPE_BAM:
            retval = self._process_bam(msg)
        elif cmd == CM_MSG_TYPE_ABORT:
            retval = self._process_abort(msg)

        logger.debug("_connection_management_handler: returning %s" % (retval))
        return retval

    def _data_transfer_handler(self, msg):
        logger.debug("_data_transfer_handler:")
        msg_source = msg.arbitration_id.source_address
        pdu_specific = msg.arbitration_id.pgn.pdu_specific

        if msg_source in self._incomplete_received_pdus:

            logger.debug("in self._incomplete_received_pdus:")
            if pdu_specific in self._incomplete_received_pdus[msg_source]:
                logger.debug("in self._incomplete_received_pdus[msg_source]:")
                self._incomplete_received_pdus[msg_source][pdu_specific].data.extend(msg.data[1:])
                total = self._incomplete_received_pdu_lengths[msg_source][pdu_specific]["total"]
                if len(self._incomplete_received_pdus[msg_source][pdu_specific].data) >= total:
                    logger.debug("allReceived: %s" % type(self._incomplete_received_pdus[msg_source]))
                    logger.debug("allReceived: %s" % pprint.pformat(self._incomplete_received_pdus[msg_source]))
                    logger.debug("allReceived: %s from 0x%x" % (type(self._incomplete_received_pdus[msg_source][pdu_specific]), pdu_specific))
                    logger.debug("allReceived: %s" % (self._incomplete_received_pdus[msg_source][pdu_specific]))
                    if pdu_specific == DESTINATION_ADDRESS_GLOBAL:
                        logger.debug("pdu_specific == DESTINATION_ADDRESS_GLOBAL")
                        # Looks strange but makes sense - in the absence of explicit flow control,
                        # the last CAN packet in a long message *is* the end of message acknowledgement
                        return self._process_eom_ack(msg)

                    # Find a Node object so we can search its list of known node addresses for this node
                    # so we can find if we are responsible for sending the EOM ACK message
					# TODO: Was self.j1939_notifier.listeners

                    send_ack = any(True for (_listener, l_notifier) in self.node_queue_list
                            if isinstance(_listener, Node) and
                                (_listener.address == pdu_specific or pdu_specific in _listener.address_list))

                    #send_ack = any(True for l in self.can_notifier.listeners
                    #               if isinstance(l, Node) and (l.address == pdu_specific or
                    #                                           pdu_specific in l.address_list))
                    if send_ack:
                        arbitration_id = ArbitrationID()
                        arbitration_id.pgn.value = PGN_TP_CONNECTION_MANAGEMENT
                        arbitration_id.pgn.pdu_specific = msg_source
                        arbitration_id.source_address = pdu_specific
                        arbitration_id.destination_address = 0x17

                        total_length = self._incomplete_received_pdu_lengths[msg_source][pdu_specific]["total"]
                        _num_packages = self._incomplete_received_pdu_lengths[msg_source][pdu_specific]["num_packages"]
                        pgn = self._incomplete_received_pdus[msg_source][pdu_specific].arbitration_id.pgn
                        pgn_msb = ((pgn.value & 0xFF0000) >> 16)
                        _pgn_middle = ((pgn.value & 0x00FF00) >> 8)
                        _pgn_lsb = 0

                        logger.debug("in send_ack: arbitration_id=[%s], can_id=[%x], destAdder=0x%0x" %
                                (arbitration_id, int(arbitration_id.can_id), arbitration_id.destination_address))
                        logger.debug("in send_ack: " %
                                ())
                        div, mod = divmod(total_length, 256)
                        can_message = Message(arbitration_id=arbitration_id.can_id,
                                              extended_id=True,
                                              dlc=8,
                                              data=[CM_MSG_TYPE_EOM_ACK,
                                                    mod,  # total_length % 256,
                                                    div,  # total_length / 256,
                                                    _num_packages,
                                                    0xFF,
                                                    _pgn_lsb,
                                                    _pgn_middle,
                                                    pgn_msb])
                        self.can_bus.send(can_message)

                    logger.debug("_data_transfer_handler: returning %s" % (msg))
                    return self._process_eom_ack(msg)

    def _process_rts(self, msg):
        logger.debug("process_rts, source=0x%x" % (msg.arbitration_id.source_address))
        if msg.arbitration_id.source_address not in self._incomplete_received_pdus:
            self._incomplete_received_pdus[msg.arbitration_id.source_address] = {}
            self._incomplete_received_pdu_lengths[msg.arbitration_id.source_address] = {}

        # Delete any previous messages that were not finished correctly
        if msg.arbitration_id.pgn.pdu_specific in self._incomplete_received_pdus[msg.arbitration_id.source_address]:
            del self._incomplete_received_pdus[msg.arbitration_id.source_address][msg.arbitration_id.pgn.pdu_specific]
            del self._incomplete_received_pdu_lengths[msg.arbitration_id.source_address][
                msg.arbitration_id.pgn.pdu_specific]

        if msg.data[0] == CM_MSG_TYPE_BAM:
            logger.debug("CM_MSG_TYPE_BAM")
            self._incomplete_received_pdus[msg.arbitration_id.source_address][0xFF] = self._pdu_type()
            self._incomplete_received_pdus[msg.arbitration_id.source_address][0xFF].arbitration_id.pgn.value = int(
                ("%.2X%.2X%.2X" % (msg.data[7], msg.data[6], msg.data[5])), 16)
            if self._incomplete_received_pdus[msg.arbitration_id.source_address][
                    0xFF].arbitration_id.pgn.is_destination_specific:
                self._incomplete_received_pdus[msg.arbitration_id.source_address][
                    0xFF].arbitration_id.pgn.pdu_specific = msg.arbitration_id.pgn.pdu_specific
            self._incomplete_received_pdus[msg.arbitration_id.source_address][
                0xFF].arbitration_id.source_address = msg.arbitration_id.source_address
            self._incomplete_received_pdus[msg.arbitration_id.source_address][0xFF].data = []
            _message_size = int("%.2X%.2X" % (msg.data[2], msg.data[1]), 16)
            self._incomplete_received_pdu_lengths[msg.arbitration_id.source_address][0xFF] = {"total": _message_size,
                                                                                              "chunk": 255,
                                                                                              "num_packages": msg.data[
                                                                                                  3], }
        else:
            logger.debug("not CM_MSG_TYPE_BAM, source=0x%x" % (msg.arbitration_id.source_address))
            self._incomplete_received_pdus[msg.arbitration_id.source_address][
                msg.arbitration_id.pgn.pdu_specific] = self._pdu_type()
            self._incomplete_received_pdus[msg.arbitration_id.source_address][
                msg.arbitration_id.pgn.pdu_specific].arbitration_id.pgn.value = int(
                ("%.2X%.2X%.2X" % (msg.data[7], msg.data[6], msg.data[5])), 16)
            if self._incomplete_received_pdus[msg.arbitration_id.source_address][
                    msg.arbitration_id.pgn.pdu_specific].arbitration_id.pgn.is_destination_specific:
                self._incomplete_received_pdus[msg.arbitration_id.source_address][
                    msg.arbitration_id.pgn.pdu_specific].arbitration_id.pgn.pdu_specific = msg.arbitration_id.pgn.pdu_specific
            self._incomplete_received_pdus[msg.arbitration_id.source_address][
                msg.arbitration_id.pgn.pdu_specific].arbitration_id.source_address = msg.arbitration_id.source_address
            self._incomplete_received_pdus[msg.arbitration_id.source_address][
                msg.arbitration_id.pgn.pdu_specific].data = []
        _message_size = int("%.2X%.2X" % (msg.data[2], msg.data[1]), 16)
        self._incomplete_received_pdu_lengths[msg.arbitration_id.source_address][
            msg.arbitration_id.pgn.pdu_specific] = {"total": _message_size, "chunk": 255, "num_packages": msg.data[3], }

        if msg.data[0] != CM_MSG_TYPE_BAM:
            logger.debug("not CM_MSG_TYPE_BAM--2")
            logger.debug("self.can_notifier.listeners = %s" % self.can_notifier.listeners)
            logger.debug("self.node_queue_list = %s" % self.node_queue_list)

            #for _listener in self.can_notifier.listeners:
            for (_listener, l_notifier) in self.node_queue_list:
                if isinstance(_listener, Node):
                    logger.debug("6, dest=0x%x" % (msg.arbitration_id.source_address))
                    # find a Node object so we can search its list of known node addresses
                    # for this node - if we find it we are responsible for sending the CTS message
                    if _listener.address == msg.arbitration_id.pgn.pdu_specific or \
                            msg.arbitration_id.pgn.pdu_specific in _listener.address_list:
                        _cts_arbitration_id = ArbitrationID(source_address=msg.arbitration_id.pgn.pdu_specific)
                        _cts_arbitration_id.pgn.value = PGN_TP_CONNECTION_MANAGEMENT
                        _cts_arbitration_id.pgn.pdu_specific = msg.arbitration_id.source_address
                        _cts_arbitration_id.destination_address = msg.arbitration_id.source_address
                        _data = [0x11, msg.data[4], 0x01, 0xFF, 0xFF]
                        _data.extend(msg.data[5:])
                        logger.debug("send CTS: AID: %s" % _cts_arbitration_id)
                        cts_msg = Message(extended_id=True, arbitration_id=_cts_arbitration_id.can_id, data=_data,
                                          dlc=8)

                        # send clear to send
                        logger.debug("send CTS: %s" % cts_msg)
                        self.can_bus.send(cts_msg)
                        return

    def _process_cts(self, msg):
        logger.debug("_process_cts")
        if msg.arbitration_id.pgn.pdu_specific in self._incomplete_transmitted_pdus:
            if msg.arbitration_id.source_address in self._incomplete_transmitted_pdus[
                    msg.arbitration_id.pgn.pdu_specific]:
                # Next packet number in CTS message (Packet numbers start at 1 not 0)
                start_index = msg.data[2] - 1
                # Using total number of packets in CTS message
                end_index = start_index + msg.data[1]
                for _msg in self._incomplete_transmitted_pdus[msg.arbitration_id.pgn.pdu_specific][
                        msg.arbitration_id.source_address][start_index:end_index]:
                    self.can_bus.send(_msg)

    def _process_eom_ack(self, msg):
        logger.debug("_process_eom_ack")
        if (msg.arbitration_id.pgn.value - msg.arbitration_id.pgn.pdu_specific) == PGN_TP_DATA_TRANSFER:
            logger.debug("_process_eom_ack: PGN_TP_DATA_TRANSFER")
            self._incomplete_received_pdus[msg.arbitration_id.source_address][
                msg.arbitration_id.pgn.pdu_specific].timestamp = msg.timestamp
            retval = copy.deepcopy(
                self._incomplete_received_pdus[msg.arbitration_id.source_address][msg.arbitration_id.pgn.pdu_specific])
            retval.data = retval.data[:self._incomplete_received_pdu_lengths[msg.arbitration_id.source_address][
                msg.arbitration_id.pgn.pdu_specific]["total"]]
            del self._incomplete_received_pdus[msg.arbitration_id.source_address][msg.arbitration_id.pgn.pdu_specific]
            del self._incomplete_received_pdu_lengths[msg.arbitration_id.source_address][
                msg.arbitration_id.pgn.pdu_specific]
        else:
            logger.debug("_process_eom_ack: not PGN_TP_DATA_TRANSFER")
            if msg.arbitration_id.pgn.pdu_specific in self._incomplete_received_pdus:
                if msg.arbitration_id.source_address in self._incomplete_received_pdus[
                        msg.arbitration_id.pgn.pdu_specific]:
                    self._incomplete_received_pdus[msg.arbitration_id.pgn.pdu_specific][
                        msg.arbitration_id.source_address].timestamp = msg.timestamp
                    retval = copy.deepcopy(self._incomplete_received_pdus[msg.arbitration_id.pgn.pdu_specific][
                        msg.arbitration_id.source_address])
                    retval.data = retval.data[:
                                              self._incomplete_received_pdu_lengths[msg.arbitration_id.pgn.pdu_specific][
                                                  msg.arbitration_id.source_address]["total"]]
                    del self._incomplete_received_pdus[msg.arbitration_id.pgn.pdu_specific][
                        msg.arbitration_id.source_address]
                    del self._incomplete_received_pdu_lengths[msg.arbitration_id.pgn.pdu_specific][
                        msg.arbitration_id.source_address]
                else:
                    retval = None
            else:
                retval = None
            if msg.arbitration_id.pgn.pdu_specific in self._incomplete_transmitted_pdus:
                if msg.arbitration_id.source_address in self._incomplete_transmitted_pdus[
                        msg.arbitration_id.pgn.pdu_specific]:
                    del self._incomplete_transmitted_pdus[msg.arbitration_id.pgn.pdu_specific][
                        msg.arbitration_id.source_address]

        logger.debug("_process_eom_ack: returning %s" % (retval))
        return retval

    def _process_bam(self, msg):
        self._process_rts(msg)

    def _process_abort(self, msg):
        if msg.arbitration_id.pgn.pdu_specific in self._incomplete_received_pdus:
            if msg.source in self._incomplete_received_pdus[msg.arbitration_id.pgn.pdu_specific]:
                del self._incomplete_received_pdus[msg.arbitration_id.pgn.pdu_specific][
                    msg.arbitration_id.source_address]

    def _throttler_function(self):
        while self.can_notifier.running.is_set():
            _msg = None
            try:
                _msg = self._long_message_segment_queue.get(timeout=0.1)
            except Empty:
                pass
            if _msg is not None:
                self.can_bus.send(_msg)

    @property
    def transmissions_in_progress(self):
        retval = 0
        for _tx_address in self._incomplete_transmitted_pdus:
            retval += len(self._incomplete_transmitted_pdus[_tx_address])
        for _rx_address in self._incomplete_received_pdus:
            retval += len(self._incomplete_received_pdus[_rx_address])
        return retval<|MERGE_RESOLUTION|>--- conflicted
+++ resolved
@@ -143,11 +143,6 @@
                 arbitration_id.can_id = inboundMessage.arbitration_id
                 logger.debug('notification: ArbitrationID = %s' % (arbitration_id))
 
-<<<<<<< HEAD
-                # redirect the AC stuff to the node processors. the rest can go
-                # to the main queue.
-=======
->>>>>>> fa28702d
                 for (node, l_notifier) in self.node_queue_list:
                     logger.info("notification: node=%s" % (node))
                     logger.info("              notifier=%s" % (l_notifier))
@@ -310,18 +305,9 @@
                     # for receiving devices to acknowledge
                     self._long_message_segment_queue.put_nowait(message)
         else:
-<<<<<<< HEAD
-            logger.info("j1939.send: smaller than 8 bytes: \n %s" % msg)
-            logger.info("j1939.send: arbitration_id=%s" % msg.arbitration_id)
-            logger.info("j1939.send: arbitration_id.can_id=0x%08x" % msg.arbitration_id.can_id)
-            logger.info("j1939.send: extended_id=%s" % True)
-            logger.info("j1939.send: dlc=%s" % len(msg.data))
-            logger.info("j1939.send: data=%s" % msg.data)
-=======
             msg.display_radix = 'hex'
             logger.info("j1939.send: calling can_bus_send: j1939-msg: %s" % (msg))
             logger.info("j1939.send: calling can_bus_send: can_id %x" % (msg.arbitration_id.can_id))
->>>>>>> fa28702d
             can_message = Message(arbitration_id=msg.arbitration_id.can_id,
                                   extended_id=True,
                                   dlc=len(msg.data),
